--- conflicted
+++ resolved
@@ -80,11 +80,7 @@
   background: #27272a !important;
   border: 1px solid #3f3f46 !important;
   border-left: 0 !important;  /* Changed from none to 0 */
-<<<<<<< HEAD
-  color: var(--text-primary) !important;
-=======
   color: #ffffff !important;
->>>>>>> 8b81ed78
   border-radius: 0 6px 6px 0 !important;
   padding: 10px 14px !important;
   min-height: 44px !important;
